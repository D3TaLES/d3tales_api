--- conflicted
+++ resolved
@@ -1,91 +1,86 @@
-import math
-import random
-
-import pymongo
-import multiprocessing
-from concurrent.futures import ThreadPoolExecutor
-from d3tales_api.D3database.d3database import DBconnector, db_info
-from d3tales_api.D3database.back2front import Gaus2FrontCharacterization
-
-
-def initialize_new_db(front_coll, old_front_coll, limit=0):
-    query = {"mol_characterization.omega.0": {"$exists": True}, "mol_characterization.omega.1": {"$exists": False}}
-    init_data = list(old_front_coll.find(query, {"mol_characterization.omega": 1, "mol_info": 1}).limit(limit))
-
-    print("Inserting {} new documents...".format(len(init_data)))
-    new_inti_data = [{"_id": d["_id"], "mol_info": d["mol_info"],
-                      "mol_characterization": {"omega": d["mol_characterization"]["omega"][0]}} for d in init_data]
-    front_coll.insert_many(new_inti_data)
-
-
-def update_doc(doc):
-    mol_id = doc.get("_id")
-    print("Starting {}...".format(mol_id))
-    omega_q = doc.get("mol_characterization", {}).get("omega")
-    omega = math.floor(omega_q["value"] * 10000) / 10000
-    cond = omega_q["conditions"]
-    cond.update({"tuning_parameter": omega})
-    g2c = Gaus2FrontCharacterization(
-        _id=mol_id,
-        conditions=cond,
-        verbose=0,
-        all_props=True
-    )
-    g2c.insert_all_species()
-    g2c.insert_all_mol()
-    print("----- Success Inserting", mol_id, " -----")
-    return g2c.mol_hashes
-
-
-def try_update_hashes(doc):
-        used_hashes = update_doc(doc)
-        hash_coll = DBconnector(db_info.get("frontend")).get_collection("used_hashes")
-        try:
-            hash_coll.insert_many([{"_id": h} for h in used_hashes], ordered=False)
-        except pymongo.errors.BulkWriteError:
-            pass
-
-
-def update_ids(front_coll, limit=2000):
-    print("Getting docs to update...")
-    pipeline = [
-        {"$match": {"species_characterization": {"$exists": False}}},
-        {"$sample": {"size": limit}},  # Adjust the sample size as needed
-        {"$project": {"mol_characterization.omega": 1}}
-    ]
-    docs_to_update = list(front_coll.aggregate(pipeline))
-    print(f"Multiprocessing with {multiprocessing.cpu_count()} CPUs to insert {len(docs_to_update)} prop sets")
-    for d in docs_to_update[:round(limit/2)]:
-        try_update_hashes(d)
-
-
-def update_geoms(front_coll, limit=1000):
-    print("Getting docs to update geometries...")
-    pipeline = [
-        {"$match": {"species_characterization.groundState.geometry": {"$exists": False},
-                    "species_characterization": {"$exists": True}}},
-        {"$sample": {"size": limit}},  # Adjust the sample size as needed
-        {"$project": {"mol_characterization.omega": 1}}
-    ]
-    docs_to_update = list(front_coll.aggregate(pipeline))
-    print(f"Processing {len(docs_to_update)} prop sets")
-    random.shuffle(docs_to_update)
-    for d in docs_to_update:
-        try_update_hashes(d)
-
-
-if __name__ == "__main__":
-    old_coll = DBconnector(db_info.get("frontend")).get_collection("base")
-    new_coll = DBconnector(db_info.get("frontend")).get_collection("base_new")
-
-    # initialize_new_db(new_coll, old_coll)
-<<<<<<< HEAD
-    update_ids(new_coll, limit=10)
-    # update_geoms(new_coll, limit=1000)
-=======
-    # update_ids(new_coll, limit=50)
-    update_geoms(new_coll, limit=50)
->>>>>>> af18387f
-
-    # with ThreadPoolExecutor(max_workers=8) as executor:
-    #     executor.map(try_update_hashes, docs_to_update)
+import math
+import random
+
+import pymongo
+import multiprocessing
+from concurrent.futures import ThreadPoolExecutor
+from d3tales_api.D3database.d3database import DBconnector, db_info
+from d3tales_api.D3database.back2front import Gaus2FrontCharacterization
+
+
+def initialize_new_db(front_coll, old_front_coll, limit=0):
+    query = {"mol_characterization.omega.0": {"$exists": True}, "mol_characterization.omega.1": {"$exists": False}}
+    init_data = list(old_front_coll.find(query, {"mol_characterization.omega": 1, "mol_info": 1}).limit(limit))
+
+    print("Inserting {} new documents...".format(len(init_data)))
+    new_inti_data = [{"_id": d["_id"], "mol_info": d["mol_info"],
+                      "mol_characterization": {"omega": d["mol_characterization"]["omega"][0]}} for d in init_data]
+    front_coll.insert_many(new_inti_data)
+
+
+def update_doc(doc):
+    mol_id = doc.get("_id")
+    print("Starting {}...".format(mol_id))
+    omega_q = doc.get("mol_characterization", {}).get("omega")
+    omega = math.floor(omega_q["value"] * 10000) / 10000
+    cond = omega_q["conditions"]
+    cond.update({"tuning_parameter": omega})
+    g2c = Gaus2FrontCharacterization(
+        _id=mol_id,
+        conditions=cond,
+        verbose=0,
+        all_props=True
+    )
+    g2c.insert_all_species()
+    g2c.insert_all_mol()
+    print("----- Success Inserting", mol_id, " -----")
+    return g2c.mol_hashes
+
+
+def try_update_hashes(doc):
+        used_hashes = update_doc(doc)
+        hash_coll = DBconnector(db_info.get("frontend")).get_collection("used_hashes")
+        try:
+            hash_coll.insert_many([{"_id": h} for h in used_hashes], ordered=False)
+        except pymongo.errors.BulkWriteError:
+            pass
+
+
+def update_ids(front_coll, limit=2000):
+    print("Getting docs to update...")
+    pipeline = [
+        {"$match": {"species_characterization": {"$exists": False}}},
+        {"$sample": {"size": limit}},  # Adjust the sample size as needed
+        {"$project": {"mol_characterization.omega": 1}}
+    ]
+    docs_to_update = list(front_coll.aggregate(pipeline))
+    print(f"Multiprocessing with {multiprocessing.cpu_count()} CPUs to insert {len(docs_to_update)} prop sets")
+    for d in docs_to_update[:round(limit/2)]:
+        try_update_hashes(d)
+
+
+def update_geoms(front_coll, limit=1000):
+    print("Getting docs to update geometries...")
+    pipeline = [
+        {"$match": {"species_characterization.groundState.geometry": {"$exists": False},
+                    "species_characterization": {"$exists": True}}},
+        {"$sample": {"size": limit}},  # Adjust the sample size as needed
+        {"$project": {"mol_characterization.omega": 1}}
+    ]
+    docs_to_update = list(front_coll.aggregate(pipeline))
+    print(f"Processing {len(docs_to_update)} prop sets")
+    random.shuffle(docs_to_update)
+    for d in docs_to_update:
+        try_update_hashes(d)
+
+
+if __name__ == "__main__":
+    old_coll = DBconnector(db_info.get("frontend")).get_collection("base")
+    new_coll = DBconnector(db_info.get("frontend")).get_collection("base_new")
+
+    # initialize_new_db(new_coll, old_coll)
+    # update_ids(new_coll, limit=50)
+    update_geoms(new_coll, limit=50)
+
+    # with ThreadPoolExecutor(max_workers=8) as executor:
+    #     executor.map(try_update_hashes, docs_to_update)