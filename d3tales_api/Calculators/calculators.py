--- conflicted
+++ resolved
@@ -85,11 +85,7 @@
 
 class CVDescriptorCalculator(D3Calculator):
 
-<<<<<<< HEAD
-    def peaks(self, data: dict, width: float = 0.1):
-=======
     def peaks(self, data: dict, width: float = 1, middle_sweep=True):
->>>>>>> 49d80f0d
         """
         Gather CV peaks
 
@@ -107,7 +103,7 @@
         """
 
         if middle_sweep:
-            scan_data =self.middle_sweep(data)
+            scan_data = self.middle_sweep(data)
         else:
             self.data = data
             conns = self.make_connections(data)
@@ -119,27 +115,15 @@
             if data[0, 0] < data[-1, 0]:
                 try:
                     peaks_data = find_peaks(data[:, 1], width=width)
-<<<<<<< HEAD
-                    f_peaks = scan_dict.get("forward", [])
-                    f_peaks.extend(self.prominent_peaks(peaks_data, data))
-                    scan_dict.update({"forward": f_peaks})
-=======
                     f_peaks = peak_dict.get("forward", []) + self.prominent_peaks(peaks_data, data)
                     peak_dict.update({"forward": f_peaks})
->>>>>>> 49d80f0d
                 except ValueError:
                     pass
             else:
                 try:
                     peaks_data = find_peaks(-data[:, 1], width=width)
-<<<<<<< HEAD
-                    r_peaks = scan_dict.get("reverse", [])
-                    r_peaks.extend(self.prominent_peaks(peaks_data, data))
-                    scan_dict.update({"reverse": r_peaks})
-=======
                     r_peaks = peak_dict.get("reverse", []) + self.prominent_peaks(peaks_data, data)
                     peak_dict.update({"reverse": r_peaks})
->>>>>>> 49d80f0d
                 except ValueError:
                     pass
         return peak_dict
@@ -323,7 +307,8 @@
             C = unit_conversion(conns["C"], default_unit='mol/cm^3')
             i_ps[idx] = i_p
             vs[idx] = pow(v, 1 / 2)
-            diffusion_constants[idx] = (pow(i_p / (2.692e5 * pow(conns.get("n", 1), (3 / 2)) * A * C * pow(v, 1 / 2)), 2))
+            diffusion_constants[idx] = (
+                pow(i_p / (2.692e5 * pow(conns.get("n", 1), (3 / 2)) * A * C * pow(v, 1 / 2)), 2))
         slope = np.polyfit(vs, i_ps, 1)[0]
         diffusion_fitted = pow(slope / (2.692e5 * pow(conns.get("n", 1), (3 / 2)) * A * C), 2)
 
@@ -494,7 +479,7 @@
         Connection Points:
             :geom_final: geometry final (default = A)
             :geom_initial: geometry initial (default = A)
-        
+
         :param data: data for calculation
         :param precision: number of significant figures (in scientific notation)
         :type data: dict
@@ -527,7 +512,7 @@
             :fin_eng: final energy (default = eV)
             :fin_corr: final entropy correction (default = eV)
             :fin_eng_solv: final energy of solvation (default = eV)
-        
+
         :param data: data for calculation
         :param precision: number of significant figures (in scientific notation)
         :type data: dict
@@ -566,10 +551,10 @@
             :fin_eng: final energy (default = eV)
             :fin_corr: final entropy correction (default = eV)
             :fin_eng_solv: final energy of solvation (default = eV)
-    
+
             :num_electrons: number of electrons (default = 1)
             :electrode: electrode name as str or potential as float (default = standard_hydrogen_electrode)
-        
+
         :param data: data for calculation
         :param precision: number of significant figures (in scientific notation)
         :type data: dict
@@ -596,7 +581,7 @@
         Connection Points:
             :log_file: calculation output file. Must be readable with CCLIB
             :spin_type: type of CCLIB spin to extract (default = Mulliken)
-        
+
         :param data: data for calculation
         :param precision: number of significant figures (in scientific notation)
         :type data: dict
@@ -630,7 +615,7 @@
         Connection Points:
             :log_file: calculation output file. Must be readable with CCLIB
             :spin_type: type of CCLIB spin to extract (default = Mulliken)
-        
+
         :param data: data for calculation
         :param precision: number of significant figures (in scientific notation)
         :type data: dict
